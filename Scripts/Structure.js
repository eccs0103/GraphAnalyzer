--- conflicted
+++ resolved
@@ -27,64 +27,6 @@
  */
 
 class Edge {
-<<<<<<< HEAD
-  /**
-   * @param {unknown} source
-   * @param {Readonly<Vertice[]>} connections
-   * @returns {Edge}
-   */
-  static import(source, connections, name = `source`) {
-    try {
-      const shell = Object.import(source);
-      const from = Number.import(shell[`from`], `property from`);
-      const to = Number.import(shell[`to`], `property to`);
-      const result = new Edge(connections[from], connections[to]);
-      return result;
-    } catch (error) {
-      throw new TypeError(
-        `Unable to import ${name} due its ${typename(source)} type`,
-        { cause: error }
-      );
-    }
-  }
-
-  /**
-   * @param {Readonly<Vertice[]>} connections 
-   * @returns {EdgeNotation}
-   */
-  export(connections){
-	const indexFrom = connections.indexOf(this.#from);
-	if(indexFrom < 0) throw ReferenceError(`Unable to find index of from`);
-	const indexTo = connections.indexOf(this.#to);
-	if(indexTo < 0) throw ReferenceError(`Unable to find index of to`);
-	return {
-		from: indexFrom,
-		to : indexTo
-	};
-  }
-
-
-  /**
-   * @param {Vertice} from
-   * @param {Vertice} to
-   */
-  constructor(from, to) {
-    this.#from = from;
-    this.#to = to;
-  }
-  /** @type {Vertice} */
-  #from;
-  /** @readonly */
-  get from() {
-    return this.#from;
-  }
-  /** @type {Vertice} */
-  #to;
-  /** @readonly */
-  get to() {
-    return this.#to;
-  }
-=======
 	/**
 	 * @param {unknown} source 
 	 * @param {Readonly<Vertice[]>} connections
@@ -135,7 +77,6 @@
 	get to() {
 		return this.#to;
 	}
->>>>>>> 2dbcca38
 }
 //#endregion
 //#region Graph
@@ -144,10 +85,7 @@
  * @property {number} vertices
  * @property {EdgeNotation[]} connections
  */
-<<<<<<< HEAD
-=======
-
->>>>>>> 2dbcca38
+
 class Graph {
   /**
    * @param {unknown} source
